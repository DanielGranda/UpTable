--- conflicted
+++ resolved
@@ -23,11 +23,8 @@
   anymore. The property `number_decimal_places` can be now set to `0` to indicate integers
   instead.
 * Fixed error when the select row modal is closed immediately after opening.
-<<<<<<< HEAD
 * Add footer aggregations to grid view
-=======
 * Hide "Export view" button if there is no valid exporter available
->>>>>>> 29457bde
 
 ## Released (2022-01-13 1.8.2)
 
