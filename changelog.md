--- conflicted
+++ resolved
@@ -25,11 +25,8 @@
 * Sort fields on row select modal by the order of the first view in the related table. [#1062](https://gitlab.com/bramw/baserow/-/issues/1062)
 * New signals `user_updated`, `user_deleted`, `user_restored`, `user_permanently_deleted` were added to track user changes.
 * `list_groups` endpoint now also returns the list of all group users for each group.
-<<<<<<< HEAD
 * Fields can now be duplicated with their cell values also. [#964](https://gitlab.com/bramw/baserow/-/issues/964)
-=======
 * Add a tooltip to applications and tables in the left sidebar to show the full name. [#986](https://gitlab.com/bramw/baserow/-/issues/986)
->>>>>>> f16efcc3
 
 ### Bug Fixes
 * Resolve circular dependency in `FieldWithFiltersAndSortsSerializer` [#1113](https://gitlab.com/bramw/baserow/-/issues/1113)
